// Copyright (c) 2017 Uber Technologies, Inc.
//
// Permission is hereby granted, free of charge, to any person obtaining a copy
// of this software and associated documentation files (the "Software"), to deal
// in the Software without restriction, including without limitation the rights
// to use, copy, modify, merge, publish, distribute, sublicense, and/or sell
// copies of the Software, and to permit persons to whom the Software is
// furnished to do so, subject to the following conditions:
//
// The above copyright notice and this permission notice shall be included in
// all copies or substantial portions of the Software.
//
// THE SOFTWARE IS PROVIDED "AS IS", WITHOUT WARRANTY OF ANY KIND, EXPRESS OR
// IMPLIED, INCLUDING BUT NOT LIMITED TO THE WARRANTIES OF MERCHANTABILITY,
// FITNESS FOR A PARTICULAR PURPOSE AND NONINFRINGEMENT. IN NO EVENT SHALL THE
// AUTHORS OR COPYRIGHT HOLDERS BE LIABLE FOR ANY CLAIM, DAMAGES OR OTHER
// LIABILITY, WHETHER IN AN ACTION OF CONTRACT, TORT OR OTHERWISE, ARISING FROM,
// OUT OF OR IN CONNECTION WITH THE SOFTWARE OR THE USE OR OTHER DEALINGS IN
// THE SOFTWARE.

package test

import (
	"context"
	"strings"
	"sync"
	"time"

<<<<<<< HEAD
	"go.uber.org/cadence"
	"go.uber.org/cadence/activity"
	"go.uber.org/cadence/worker"
=======
	"go.temporal.io/temporal"
	"go.temporal.io/temporal/activity"
>>>>>>> 219a846e
)

type Activities struct {
	mu          sync.Mutex
	invocations []string
	activities2 *Activities2
}

type Activities2 struct {
	impl *Activities
}

var errFailOnPurpose = temporal.NewCustomError("failing-on-purpose")

func newActivities() *Activities {
	activities2 := &Activities2{}
	result := &Activities{activities2: activities2}
	activities2.impl = result
	return result
}

func (a *Activities) Sleep(ctx context.Context, delay time.Duration) error {
	a.append("sleep")
	time.Sleep(delay)
	return nil
}

func (a *Activities) HeartbeatAndSleep(ctx context.Context, seq int, delay time.Duration) (int, error) {
	a.append("heartbeatAndSleep")
	if activity.HasHeartbeatDetails(ctx) {
		var prev int
		if err := activity.GetHeartbeatDetails(ctx, &prev); err == nil {
			seq = prev
		}
	}
	seq++
	activity.RecordHeartbeat(ctx, seq)
	time.Sleep(delay)
	return seq, nil
}

func (a *Activities) fail(ctx context.Context) error {
	a.append("fail")
	return errFailOnPurpose
}

func (a *Activities) append(name string) {
	a.mu.Lock()
	defer a.mu.Unlock()
	a.invocations = append(a.invocations, name)
}

func (a *Activities) invoked() []string {
	a.mu.Lock()
	defer a.mu.Unlock()
	result := make([]string, len(a.invocations))
	for i := range a.invocations {
		result[i] = a.invocations[i]
	}
	return result
}

func (a *Activities) clearInvoked() {
	a.mu.Lock()
	defer a.mu.Unlock()
	a.invocations = []string{}
}

func (a *Activities2) ToUpper(ctx context.Context, arg string) (string, error) {
	a.impl.append("toUpper")
	return strings.ToUpper(arg), nil
}

func (a *Activities2) ToUpperWithDelay(ctx context.Context, arg string, delay time.Duration) (string, error) {
	a.impl.append("toUpperWithDelay")
	time.Sleep(delay)
	return strings.ToUpper(arg), nil
}

func (a *Activities) GetMemoAndSearchAttr(ctx context.Context, memo, searchAttr string) (string, error) {
	a.append("getMemoAndSearchAttr")
	return memo + ", " + searchAttr, nil
}

func (a *Activities) register(worker worker.Worker) {
	worker.RegisterActivity(a)
	// Check reregistration
	activity.RegisterWithOptions(a.fail, activity.RegisterOptions{Name: "Fail", DisableAlreadyRegisteredCheck: true})
	// Check prefix
	activity.RegisterWithOptions(a.activities2, activity.RegisterOptions{Name: "Prefix_", DisableAlreadyRegisteredCheck: true})
}<|MERGE_RESOLUTION|>--- conflicted
+++ resolved
@@ -26,14 +26,9 @@
 	"sync"
 	"time"
 
-<<<<<<< HEAD
-	"go.uber.org/cadence"
-	"go.uber.org/cadence/activity"
-	"go.uber.org/cadence/worker"
-=======
 	"go.temporal.io/temporal"
 	"go.temporal.io/temporal/activity"
->>>>>>> 219a846e
+	"go.temporal.io/temporal/worker"
 )
 
 type Activities struct {
