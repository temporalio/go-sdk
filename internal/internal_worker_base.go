--- conflicted
+++ resolved
@@ -345,18 +345,6 @@
 	}
 }
 
-<<<<<<< HEAD
-func (bw *baseWorker) Run() {
-	bw.Start()
-	d := <-getKillSignal()
-	traceLog(func() {
-		bw.logger.Info("Worker has been killed", "Signal", d.String())
-	})
-	bw.Stop()
-}
-
-=======
->>>>>>> 6613129a
 // Stop is a blocking call and cleans up all the resources associated with worker.
 func (bw *baseWorker) Stop() {
 	if !bw.isWorkerStarted {
