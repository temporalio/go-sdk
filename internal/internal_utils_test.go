// Copyright (c) 2017 Uber Technologies, Inc.
//
// Permission is hereby granted, free of charge, to any person obtaining a copy
// of this software and associated documentation files (the "Software"), to deal
// in the Software without restriction, including without limitation the rights
// to use, copy, modify, merge, publish, distribute, sublicense, and/or sell
// copies of the Software, and to permit persons to whom the Software is
// furnished to do so, subject to the following conditions:
//
// The above copyright notice and this permission notice shall be included in
// all copies or substantial portions of the Software.
//
// THE SOFTWARE IS PROVIDED "AS IS", WITHOUT WARRANTY OF ANY KIND, EXPRESS OR
// IMPLIED, INCLUDING BUT NOT LIMITED TO THE WARRANTIES OF MERCHANTABILITY,
// FITNESS FOR A PARTICULAR PURPOSE AND NONINFRINGEMENT. IN NO EVENT SHALL THE
// AUTHORS OR COPYRIGHT HOLDERS BE LIABLE FOR ANY CLAIM, DAMAGES OR OTHER
// LIABILITY, WHETHER IN AN ACTION OF CONTRACT, TORT OR OTHERWISE, ARISING FROM,
// OUT OF OR IN CONNECTION WITH THE SOFTWARE OR THE USE OR OTHER DEALINGS IN
// THE SOFTWARE.

package internal

import (
	"fmt"
	"testing"
	"time"

	"github.com/stretchr/testify/require"

	"go.temporal.io/temporal-proto/enums"
)

func TestChannelBuilderOptions(t *testing.T) {
	t.Parallel()
	builder := &contextBuilder{Timeout: defaultRPCTimeout}

	opt1 := chanTimeout(time.Minute)
	opt1(builder)

	require.Equal(t, time.Minute, builder.Timeout)
}

func TestNewValues(t *testing.T) {
	t.Parallel()
	var details []interface{}
	heartbeatDetail := "status-report-to-workflow"
	heartbeatDetail2 := 1
	heartbeatDetail3 := testStruct{
		Name: heartbeatDetail,
		Age:  heartbeatDetail2,
	}
	details = append(details, heartbeatDetail, heartbeatDetail2, heartbeatDetail3)
	data, err := encodeArgs(nil, details)
	if err != nil {
		panic(err)
	}
	var res string
	var res2 int
	var res3 testStruct
	_ = NewValues(data).Get(&res, &res2, &res3)
	require.Equal(t, heartbeatDetail, res)
	require.Equal(t, heartbeatDetail2, res2)
	require.Equal(t, heartbeatDetail3, res3)
}

func TestNewValue(t *testing.T) {
	t.Parallel()
	heartbeatDetail := "status-report-to-workflow"
	data, err := encodeArg(nil, heartbeatDetail)
	if err != nil {
		panic(err)
	}
	var res string
<<<<<<< HEAD
	_ = NewValue(data).Get(&res)
=======
	require.NoError(t, NewValue(data).Get(&res))
>>>>>>> b282629d
	require.Equal(t, res, heartbeatDetail)
}

func TestGetErrorDetails_CustomError(t *testing.T) {
	t.Parallel()
	dc := getDefaultDataConverter()
	details, err := dc.ToData("error details")
	require.NoError(t, err)

	val := newEncodedValues(details, dc).(*EncodedValues)
	customErr1 := NewCustomError(customErrReasonA, val)
	reason, data := getErrorDetails(customErr1, dc)
	require.Equal(t, customErrReasonA, reason)
	require.Equal(t, val.values, data)

	customErr2 := NewCustomError(customErrReasonA, testErrorDetails1)
	val2, err := encodeArgs(dc, []interface{}{testErrorDetails1})
	require.NoError(t, err)
	reason, data = getErrorDetails(customErr2, dc)
	require.Equal(t, customErrReasonA, reason)
	require.Equal(t, val2, data)
}

func TestGetErrorDetails_CancelError(t *testing.T) {
	t.Parallel()
	dc := getDefaultDataConverter()
	details, err := dc.ToData("error details")
	require.NoError(t, err)

	val := newEncodedValues(details, dc).(*EncodedValues)
	canceledErr1 := NewCanceledError(val)
	reason, data := getErrorDetails(canceledErr1, dc)
	require.Equal(t, errReasonCanceled, reason)
	require.Equal(t, val.values, data)

	canceledErr2 := NewCanceledError(testErrorDetails1)
	val2, err := encodeArgs(dc, []interface{}{testErrorDetails1})
	require.NoError(t, err)
	reason, data = getErrorDetails(canceledErr2, dc)
	require.Equal(t, errReasonCanceled, reason)
	require.Equal(t, val2, data)
}

func TestGetErrorDetails_TimeoutError(t *testing.T) {
	t.Parallel()
	dc := getDefaultDataConverter()
	details, err := dc.ToData("error details")
	require.NoError(t, err)

	val := newEncodedValues(details, dc).(*EncodedValues)
	timeoutErr1 := NewTimeoutError(enums.TimeoutTypeScheduleToStart, val)
	reason, data := getErrorDetails(timeoutErr1, dc)
	require.Equal(t, fmt.Sprintf("%v %v", errReasonTimeout, enums.TimeoutTypeScheduleToStart), reason)
	require.Equal(t, val.values, data)

	timeoutErr2 := NewTimeoutError(enums.TimeoutTypeHeartbeat, testErrorDetails4)
	val2, err := encodeArgs(dc, []interface{}{testErrorDetails4})
	require.NoError(t, err)
	reason, data = getErrorDetails(timeoutErr2, dc)
	require.Equal(t, fmt.Sprintf("%v %v", errReasonTimeout, enums.TimeoutTypeHeartbeat), reason)
	require.Equal(t, val2, data)
}

func TestConstructError_TimeoutError(t *testing.T) {
	t.Parallel()
	dc := getDefaultDataConverter()
	details, err := dc.ToData(testErrorDetails1)
	require.NoError(t, err)

	reason := fmt.Sprintf("%v %v", errReasonTimeout, enums.TimeoutTypeHeartbeat)
	constructedErr := constructError(reason, details, dc)
	timeoutErr, ok := constructedErr.(*TimeoutError)
	require.True(t, ok)
	require.True(t, timeoutErr.HasDetails())
	var detailValue string
	err = timeoutErr.Details(&detailValue)
	require.NoError(t, err)
	require.Equal(t, testErrorDetails1, detailValue)

	// Backward compatibility test
	reason = errReasonTimeout
	details, err = dc.ToData(enums.TimeoutTypeHeartbeat)
	require.NoError(t, err)
	constructedErr = constructError(reason, details, dc)
	timeoutErr, ok = constructedErr.(*TimeoutError)
	require.True(t, ok)
	require.Equal(t, enums.TimeoutTypeHeartbeat, timeoutErr.TimeoutType())
	require.False(t, timeoutErr.HasDetails())
}<|MERGE_RESOLUTION|>--- conflicted
+++ resolved
@@ -26,7 +26,6 @@
 	"time"
 
 	"github.com/stretchr/testify/require"
-
 	"go.temporal.io/temporal-proto/enums"
 )
 
@@ -71,11 +70,7 @@
 		panic(err)
 	}
 	var res string
-<<<<<<< HEAD
-	_ = NewValue(data).Get(&res)
-=======
 	require.NoError(t, NewValue(data).Get(&res))
->>>>>>> b282629d
 	require.Equal(t, res, heartbeatDetail)
 }
 
