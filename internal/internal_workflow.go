--- conflicted
+++ resolved
@@ -1279,13 +1279,8 @@
 	if rf.Type().Kind() != reflect.Ptr {
 		return errors.New("value parameter is not a pointer")
 	}
-<<<<<<< HEAD
-
-	err := deSerializeFunctionResult(d.fn, d.futureImpl.value.(*commonpb.Payload), value, getDataConverterFromWorkflowContext(ctx), d.channel.env.GetRegistry())
-=======
 	dataConverter := getDataConverterFromWorkflowContext(ctx)
-	err := dataConverter.FromData(d.futureImpl.value.([]byte), value)
->>>>>>> 3ca1c77b
+	err := dataConverter.FromDataP(d.futureImpl.value.(*commonpb.Payload), value)
 	if err != nil {
 		return err
 	}
