// The MIT License
//
// Copyright (c) 2020 Temporal Technologies Inc.  All rights reserved.
//
// Copyright (c) 2020 Uber Technologies, Inc.
//
// Permission is hereby granted, free of charge, to any person obtaining a copy
// of this software and associated documentation files (the "Software"), to deal
// in the Software without restriction, including without limitation the rights
// to use, copy, modify, merge, publish, distribute, sublicense, and/or sell
// copies of the Software, and to permit persons to whom the Software is
// furnished to do so, subject to the following conditions:
//
// The above copyright notice and this permission notice shall be included in
// all copies or substantial portions of the Software.
//
// THE SOFTWARE IS PROVIDED "AS IS", WITHOUT WARRANTY OF ANY KIND, EXPRESS OR
// IMPLIED, INCLUDING BUT NOT LIMITED TO THE WARRANTIES OF MERCHANTABILITY,
// FITNESS FOR A PARTICULAR PURPOSE AND NONINFRINGEMENT. IN NO EVENT SHALL THE
// AUTHORS OR COPYRIGHT HOLDERS BE LIABLE FOR ANY CLAIM, DAMAGES OR OTHER
// LIABILITY, WHETHER IN AN ACTION OF CONTRACT, TORT OR OTHERWISE, ARISING FROM,
// OUT OF OR IN CONNECTION WITH THE SOFTWARE OR THE USE OR OTHER DEALINGS IN
// THE SOFTWARE.

package internal

import (
	"errors"
	"fmt"
	"reflect"

	commonpb "go.temporal.io/temporal-proto/common"
	failurepb "go.temporal.io/temporal-proto/failure"
)

/*
If activity fails then *ActivityTaskError is returned to the workflow code. The error has important information about activity
and actual error which caused activity failure. This internal error can be unwrapped using errors.Unwrap() or checked using errors.As().
Below are the possible types of internal error:
1) *ApplicationError: (this should be the most common one)
	*ApplicationError can be returned in two cases:
		- If activity implementation returns *ApplicationError by using NewApplicationError() API.
		  The err would contain a message, details, and NonRetryable flag. Workflow code could check this flag and details to determine
		  what kind of error it was and take actions based on it. The details is encoded payload which workflow code could extract
		  to strong typed variable. Workflow code needs to know what the types of the encoded details are before extracting them.
		- If activity implementation returns errors other than from NewApplicationError() API. In this case GetOriginalType()
		  will return orginal type of an error represented as string. Workflow code could check this type to determine what kind of error it was
		  and take actions based on the type. These errors are retryable by default, unless error type is specified in retry policy.
2) *CanceledError:
	If activity was canceled, internal error will be an instance of *CanceledError. When activity cancels itself by
	returning NewCancelError() it would supply optional details which could be extracted by workflow code.
3) *TimeoutError:
	If activity was timed out (several timeout types), internal error will be an instance of *TimeoutError. The err contains
	details about what type of timeout it was.
4) *PanicError:
	If activity code panic while executing, temporal activity worker will report it as activity failure to temporal server.
	The SDK will present that failure as *PanicError. The err contains a string	representation of the panic message and
	the call stack when panic was happen.

Workflow code could handle errors based on different types of error. Below is sample code of how error handling looks like.

err := workflow.ExecuteActivity(ctx, MyActivity, ...).Get(ctx, nil)
if err != nil {
	var applicationErr *ApplicationError
	if errors.As(err, &applicationError) {
		// handle activity errors (created via NewApplicationError() API)
		if !applicationErr.NonRetryable() {
			// manually retry activity
		}
		var detailMsg string // assuming activity return error by NewApplicationError("message", true, "string details")
		applicationErr.Details(&detailMsg) // extract strong typed details

		// handle activity errors (errors created other than using NewApplicationError() API)
		switch err.OriginalType() {
		case "CustomErrTypeA":
			// handle CustomErrTypeA
		case CustomErrTypeB:
			// handle CustomErrTypeB
		default:
			// newer version of activity could return new errors that workflow was not aware of.
		}
	}

	var canceledErr *CanceledError
	if errors.As(err, &canceledErr) {
		// handle cancellation
	}

	var timeoutErr *TimeoutError
	if errors.As(err, &timeoutErr) {
		// handle timeout, could check timeout type by timeoutErr.TimeoutType()
        switch err.TimeoutType() {
        case commonpb.ScheduleToStart:
                // Handle ScheduleToStart timeout.
        case commonpb.StartToClose:
                // Handle StartToClose timeout.
        case commonpb.Heartbeat:
                // Handle heartbeat timeout.
        default:
        }
	}

	var panicErr *PanicError
	if errors.As(err, &panicErr) {
		// handle panic, message and stack trace are available by panicErr.Error() and panicErr.StackTrace()
	}
}

Errors from child workflow should be handled in a similar way, except that instance of *ChildWorkflowExecutionError is returned to
workflow code. It will contains *ActivityTaskError, which in turn will contains on of the errors above.
When panic happen in workflow implementation code, SDK catches that panic and causing the decision timeout.
That decision task will be retried at a later time (with exponential backoff retry intervals).

Workflow consumers will get an instance of *WorkflowExecutionError. This error will contains one of errors above.
*/

type (
	// ApplicationError returned from activity implementations with message and optional details.
	ApplicationError struct {
		temporalError
		message      string
		originalType string
		nonRetryable bool
		details      Values
	}

	// TimeoutError returned when activity or child workflow timed out.
	TimeoutError struct {
		temporalError
		timeoutType          commonpb.TimeoutType
		lastHeartbeatDetails Values
		cause                error
	}

	// CanceledError returned when operation was canceled.
	CanceledError struct {
		temporalError
		details Values
	}

	// TerminatedError returned when workflow was terminated.
	TerminatedError struct {
		temporalError
	}

	// PanicError contains information about panicked workflow/activity.
	PanicError struct {
		temporalError
		value      interface{}
		stackTrace string
	}

	// workflowPanicError contains information about panicked workflow.
	// Used to distinguish go panic in the workflow code from a PanicError returned from a workflow function.
	workflowPanicError struct {
		value      interface{}
		stackTrace string
	}

	// ContinueAsNewError contains information about how to continue the workflow as new.
	ContinueAsNewError struct {
		wfn    interface{}
		args   []interface{}
		params *ExecuteWorkflowParams
	}

	// UnknownExternalWorkflowExecutionError can be returned when external workflow doesn't exist
	UnknownExternalWorkflowExecutionError struct{}

	// ServerError can be returned from server.
	ServerError struct {
		temporalError
		message      string
		nonRetryable bool
		cause        error
	}

	// ActivityTaskError is returned from workflow when activity returned an error.
	// Unwrap this error to get actual cause.
	ActivityTaskError struct {
		temporalError
		scheduledEventID int64
		startedEventID   int64
		identity         string
<<<<<<< HEAD
		retryStatus      commonpb.RetryStatus
=======
		activityType     *commonpb.ActivityType
		activityID       string
>>>>>>> 5fcbdfb8
		cause            error
	}

	// ChildWorkflowExecutionError is returned from workflow when child workflow returned an error.
	// Unwrap this error to get actual cause.
	ChildWorkflowExecutionError struct {
		temporalError
		namespace        string
		workflowID       string
		runID            string
		workflowType     string
		initiatedEventID int64
		startedEventID   int64
		retryStatus      commonpb.RetryStatus
		cause            error
	}

	// WorkflowExecutionError is returned from workflow.
	// Unwrap this error to get actual cause.
	WorkflowExecutionError struct {
		workflowID   string
		runID        string
		workflowType string
		cause        error
	}

	temporalError struct {
		originalFailure *failurepb.Failure
	}

	failureHolder interface {
		setFailure(*failurepb.Failure)
		failure() *failurepb.Failure
	}
)

// ErrNoData is returned when trying to extract strong typed data while there is no data available.
var ErrNoData = errors.New("no data available")

// ErrTooManyArg is returned when trying to extract strong typed data with more arguments than available data.
var ErrTooManyArg = errors.New("too many arguments")

// ErrActivityResultPending is returned from activity's implementation to indicate the activity is not completed when
// activity method returns. Activity needs to be completed by Client.CompleteActivity() separately. For example, if an
// activity require human interaction (like approve an expense report), the activity could return activity.ErrResultPending
// which indicate the activity is not done yet. Then, when the waited human action happened, it needs to trigger something
// that could report the activity completed event to temporal server via Client.CompleteActivity() API.
var ErrActivityResultPending = errors.New("not error: do not autocomplete, using Client.CompleteActivity() to complete")

// NewApplicationError create new instance of *ApplicationError with message and optional details.
func NewApplicationError(message string, nonRetryable bool, details ...interface{}) *ApplicationError {
	// When return error to user, use EncodedValues as details and data is ready to be decoded by calling Get
	if len(details) == 1 {
		if d, ok := details[0].(*EncodedValues); ok {
			return &ApplicationError{message: message, originalType: getErrorType(&ApplicationError{}), nonRetryable: nonRetryable, details: d}
		}
	}
	// When create error for server, use ErrorDetailsValues as details to hold values and encode later
	return &ApplicationError{message: message, originalType: getErrorType(&ApplicationError{}), nonRetryable: nonRetryable, details: ErrorDetailsValues(details)}
}

// NewTimeoutError creates TimeoutError instance.
// Use NewHeartbeatTimeoutError to create heartbeat TimeoutError.
func NewTimeoutError(timeoutType commonpb.TimeoutType, cause error, lastHeatbeatDetails ...interface{}) *TimeoutError {
	timeoutErr := &TimeoutError{
		timeoutType: timeoutType,
		cause:       cause,
	}

	if len(lastHeatbeatDetails) == 1 {
		if d, ok := lastHeatbeatDetails[0].(*EncodedValues); ok {
			timeoutErr.lastHeartbeatDetails = d
			return timeoutErr
		}
	}
	timeoutErr.lastHeartbeatDetails = ErrorDetailsValues(lastHeatbeatDetails)
	return timeoutErr
}

// NewHeartbeatTimeoutError creates TimeoutError instance.
func NewHeartbeatTimeoutError(details ...interface{}) *TimeoutError {
	return NewTimeoutError(commonpb.TimeoutType_Heartbeat, nil, details...)
}

// NewCanceledError creates CanceledError instance.
func NewCanceledError(details ...interface{}) *CanceledError {
	if len(details) == 1 {
		if d, ok := details[0].(*EncodedValues); ok {
			return &CanceledError{details: d}
		}
	}
	return &CanceledError{details: ErrorDetailsValues(details)}
}

// NewServerError create new instance of *ServerError with message.
func NewServerError(message string, nonRetryable bool, cause error) *ServerError {
	return &ServerError{message: message, nonRetryable: nonRetryable, cause: cause}
}

// NewActivityTaskError creates ActivityTaskError instance.
func NewActivityTaskError(
	scheduledEventID int64,
	startedEventID int64,
	identity string,
<<<<<<< HEAD
	retryStatus commonpb.RetryStatus,
=======
	activityType *commonpb.ActivityType,
	activityID string,
>>>>>>> 5fcbdfb8
	cause error,
) *ActivityTaskError {
	return &ActivityTaskError{
		scheduledEventID: scheduledEventID,
		startedEventID:   startedEventID,
		identity:         identity,
<<<<<<< HEAD
		retryStatus:      retryStatus,
=======
		activityType:     activityType,
		activityID:       activityID,
>>>>>>> 5fcbdfb8
		cause:            cause,
	}
}

// NewChildWorkflowExecutionError creates ChildWorkflowExecutionError instance.
func NewChildWorkflowExecutionError(
	namespace string,
	workflowID string,
	runID string,
	workflowType string,
	initiatedEventID int64,
	startedEventID int64,
	retryStatus commonpb.RetryStatus,
	cause error,
) *ChildWorkflowExecutionError {
	return &ChildWorkflowExecutionError{
		namespace:        namespace,
		workflowID:       workflowID,
		runID:            runID,
		workflowType:     workflowType,
		initiatedEventID: initiatedEventID,
		startedEventID:   startedEventID,
		retryStatus:      retryStatus,
		cause:            cause,
	}
}

// NewWorkflowExecutionError creates WorkflowExecutionError instance.
func NewWorkflowExecutionError(
	workflowID string,
	runID string,
	workflowType string,
	cause error,
) *WorkflowExecutionError {
	return &WorkflowExecutionError{
		workflowID:   workflowID,
		runID:        runID,
		workflowType: workflowType,
		cause:        cause,
	}
}

func (e *temporalError) setFailure(f *failurepb.Failure) {
	e.originalFailure = f
}

func (e *temporalError) failure() *failurepb.Failure {
	return e.originalFailure
}

// IsCanceledError returns whether error in CanceledError.
func IsCanceledError(err error) bool {
	var canceledErr *CanceledError
	return errors.As(err, &canceledErr)
}

// NewContinueAsNewError creates ContinueAsNewError instance
// If the workflow main function returns this error then the current execution is ended and
// the new execution with same workflow ID is started automatically with options
// provided to this function.
//  ctx - use context to override any options for the new workflow like run timeout, task timeout, task list.
//	  if not mentioned it would use the defaults that the current workflow is using.
//        ctx := WithWorkflowRunTimeout(ctx, 30 * time.Minute)
//        ctx := WithWorkflowTaskTimeout(ctx, 5 * time.Second)
//	  ctx := WithWorkflowTaskList(ctx, "example-group")
//  wfn - workflow function. for new execution it can be different from the currently running.
//  args - arguments for the new workflow.
//
func NewContinueAsNewError(ctx Context, wfn interface{}, args ...interface{}) *ContinueAsNewError {
	// Validate type and its arguments.
	options := getWorkflowEnvOptions(ctx)
	if options == nil {
		panic("context is missing required options for continue as new")
	}
	env := getWorkflowEnvironment(ctx)
	workflowType, input, err := getValidatedWorkflowFunction(wfn, args, options.DataConverter, env.GetRegistry())
	if err != nil {
		panic(err)
	}

	params := &ExecuteWorkflowParams{
		WorkflowOptions: *options,
		WorkflowType:    workflowType,
		Input:           input,
		Header:          getWorkflowHeader(ctx, options.ContextPropagators),
	}
	return &ContinueAsNewError{wfn: wfn, args: args, params: params}
}

// Error from error interface
func (e *ApplicationError) Error() string {
	return e.message
}

// OriginalType returns original error type represented as string.
func (e *ApplicationError) OriginalType() string {
	return e.originalType
}

// HasDetails return if this error has strong typed detail data.
func (e *ApplicationError) HasDetails() bool {
	return e.details != nil && e.details.HasValues()
}

// Details extracts strong typed detail data of this custom error. If there is no details, it will return ErrNoData.
func (e *ApplicationError) Details(d ...interface{}) error {
	if !e.HasDetails() {
		return ErrNoData
	}
	return e.details.Get(d...)
}

// NonRetryable indicated if error is not retryable.
func (e *ApplicationError) NonRetryable() bool {
	return e.nonRetryable
}

// Error from error interface
func (e *TimeoutError) Error() string {
	return fmt.Sprintf("TimeoutType: %v, Cause: %v", e.timeoutType, e.cause)
}

func (e *TimeoutError) Unwrap() error {
	return e.cause
}

// TimeoutType return timeout type of this error
func (e *TimeoutError) TimeoutType() commonpb.TimeoutType {
	return e.timeoutType
}

// HasLastHeartbeatDetails return if this error has strong typed detail data.
func (e *TimeoutError) HasLastHeartbeatDetails() bool {
	return e.lastHeartbeatDetails != nil && e.lastHeartbeatDetails.HasValues()
}

// LastHeartbeatDetails extracts strong typed detail data of this error. If there is no details, it will return ErrNoData.
func (e *TimeoutError) LastHeartbeatDetails(d ...interface{}) error {
	if !e.HasLastHeartbeatDetails() {
		return ErrNoData
	}
	return e.lastHeartbeatDetails.Get(d...)
}

// Error from error interface
func (e *CanceledError) Error() string {
	return "Canceled"
}

// HasDetails return if this error has strong typed detail data.
func (e *CanceledError) HasDetails() bool {
	return e.details != nil && e.details.HasValues()
}

// Details extracts strong typed detail data of this error.
func (e *CanceledError) Details(d ...interface{}) error {
	if !e.HasDetails() {
		return ErrNoData
	}
	return e.details.Get(d...)
}

func newPanicError(value interface{}, stackTrace string) *PanicError {
	return &PanicError{value: value, stackTrace: stackTrace}
}

func newWorkflowPanicError(value interface{}, stackTrace string) *workflowPanicError {
	return &workflowPanicError{value: value, stackTrace: stackTrace}
}

// Error from error interface
func (e *PanicError) Error() string {
	return fmt.Sprintf("%v", e.value)
}

// StackTrace return stack trace of the panic
func (e *PanicError) StackTrace() string {
	return e.stackTrace
}

// Error from error interface
func (e *workflowPanicError) Error() string {
	return fmt.Sprintf("%v", e.value)
}

// StackTrace return stack trace of the panic
func (e *workflowPanicError) StackTrace() string {
	return e.stackTrace
}

// Error from error interface
func (e *ContinueAsNewError) Error() string {
	return "ContinueAsNew"
}

// WorkflowType return WorkflowType of the new run
func (e *ContinueAsNewError) WorkflowType() *WorkflowType {
	return e.params.WorkflowType
}

// Args return workflow argument of the new run
func (e *ContinueAsNewError) Args() []interface{} {
	return e.args
}

// newTerminatedError creates NewTerminatedError instance
func newTerminatedError() *TerminatedError {
	return &TerminatedError{}
}

// Error from error interface
func (e *TerminatedError) Error() string {
	return "Terminated"
}

// newUnknownExternalWorkflowExecutionError creates UnknownExternalWorkflowExecutionError instance
func newUnknownExternalWorkflowExecutionError() *UnknownExternalWorkflowExecutionError {
	return &UnknownExternalWorkflowExecutionError{}
}

// Error from error interface
func (e *UnknownExternalWorkflowExecutionError) Error() string {
	return "UnknownExternalWorkflowExecution"
}

// Error from error interface
func (e *ServerError) Error() string {
	return e.message
}

func (e *ServerError) Unwrap() error {
	return e.cause
}

func (e *ActivityTaskError) Error() string {
	return fmt.Sprintf("activity task error (scheduledEventID: %d, startedEventID: %d, identity: %s): %v", e.scheduledEventID, e.startedEventID, e.identity, e.cause)
}

func (e *ActivityTaskError) Unwrap() error {
	return e.cause
}

// Error from error interface
func (e *ChildWorkflowExecutionError) Error() string {
	return fmt.Sprintf("child workflow execution error (workflowID: %s, runID: %s, initiatedEventID: %d, startedEventID: %d, workflowType: %s): %v",
		e.workflowID, e.runID, e.initiatedEventID, e.startedEventID, e.workflowType, e.cause)
}

func (e *ChildWorkflowExecutionError) Unwrap() error {
	return e.cause
}

// Error from error interface
func (e *WorkflowExecutionError) Error() string {
	return fmt.Sprintf("workflow execution error (workflowID: %s, runID: %s, workflowType: %s): %v",
		e.workflowID, e.runID, e.workflowType, e.cause)
}

func (e *WorkflowExecutionError) Unwrap() error {
	return e.cause
}

func convertErrDetailsToPayloads(details Values, dc DataConverter) *commonpb.Payloads {
	switch d := details.(type) {
	case ErrorDetailsValues:
		data, err := encodeArgs(dc, d)
		if err != nil {
			panic(err)
		}
		return data
	case *EncodedValues:
		return d.values
	default:
		panic(fmt.Sprintf("unknown error details type %T", details))
	}
}

// IsRetryable returns if error retryable or not.
func IsRetryable(err error, nonRetryableTypes []string) bool {
	var terminatedErr *TerminatedError
	var canceledErr *CanceledError
	var workflowPanicErr *workflowPanicError
	if errors.As(err, &terminatedErr) || errors.As(err, &canceledErr) || errors.As(err, &workflowPanicErr) {
		return false
	}

	var applicationErr *ApplicationError
	var applicationErrOriginalType string
	if errors.As(err, &applicationErr) {
		if applicationErr.nonRetryable {
			return false
		}
		applicationErrOriginalType = applicationErr.originalType
	}

	var timeoutErr *TimeoutError
	if errors.As(err, &timeoutErr) {
		if timeoutErr.timeoutType != commonpb.TimeoutType_StartToClose &&
			timeoutErr.timeoutType != commonpb.TimeoutType_Heartbeat {
			return false
		}
	}

	var serverErr *ServerError
	if errors.As(err, &serverErr) {
		if serverErr.nonRetryable {
			return false
		}
	}

	for {
		causeErr := errors.Unwrap(err)
		if causeErr == nil {
			break
		}
		err = causeErr
	}
	errType := getErrorType(err)
	for _, nonRetryableType := range nonRetryableTypes {
		if nonRetryableType == errType || nonRetryableType == applicationErrOriginalType {
			return false
		}
	}

	return true
}

func getErrorType(err error) string {
	if err == nil {
		return "<nil>"
	}

	var t reflect.Type
	for t = reflect.TypeOf(err); t.Kind() == reflect.Ptr; t = t.Elem() {
	}

	return t.Name()
}

// convertErrorToFailure converts error to failure.
func convertErrorToFailure(err error, dc DataConverter) *failurepb.Failure {
	if err == nil {
		return nil
	}

<<<<<<< HEAD
	// TODO: store original failure inside error and recreate it only if stored one is nil
	// It will persist stack trace, source, and other fields
=======
	if fh, ok := err.(failureHolder); ok {
		if fh.failure() != nil {
			return fh.failure()
		}
	}
>>>>>>> 5fcbdfb8

	failure := &failurepb.Failure{
		Source:  "GoSDK",
		Message: err.Error(),
	}

	switch err := err.(type) {
	case *ApplicationError:
		failureInfo := &failurepb.ApplicationFailureInfo{
			Type:         getErrorType(err),
			NonRetryable: err.nonRetryable,
			Details:      convertErrDetailsToPayloads(err.details, dc),
		}
		failure.FailureInfo = &failurepb.Failure_ApplicationFailureInfo{ApplicationFailureInfo: failureInfo}
	case *CanceledError:
		failureInfo := &failurepb.CanceledFailureInfo{
			Details: convertErrDetailsToPayloads(err.details, dc),
		}
		failure.FailureInfo = &failurepb.Failure_CanceledFailureInfo{CanceledFailureInfo: failureInfo}
	case *PanicError:
		failureInfo := &failurepb.ApplicationFailureInfo{
			Type: getErrorType(err),
		}
		failure.FailureInfo = &failurepb.Failure_ApplicationFailureInfo{ApplicationFailureInfo: failureInfo}
		failure.StackTrace = err.StackTrace()
	case *workflowPanicError:
		failureInfo := &failurepb.ApplicationFailureInfo{
			Type:         getErrorType(&PanicError{}),
			NonRetryable: true,
		}
		failure.FailureInfo = &failurepb.Failure_ApplicationFailureInfo{ApplicationFailureInfo: failureInfo}
		failure.StackTrace = err.StackTrace()
	case *TimeoutError:
		failureInfo := &failurepb.TimeoutFailureInfo{
			TimeoutType:          err.timeoutType,
			LastHeartbeatDetails: convertErrDetailsToPayloads(err.lastHeartbeatDetails, dc),
		}
		failure.FailureInfo = &failurepb.Failure_TimeoutFailureInfo{TimeoutFailureInfo: failureInfo}
	case *TerminatedError:
		failureInfo := &failurepb.TerminatedFailureInfo{}
		failure.FailureInfo = &failurepb.Failure_TerminatedFailureInfo{TerminatedFailureInfo: failureInfo}
	case *ServerError:
		failureInfo := &failurepb.ServerFailureInfo{
			NonRetryable: err.nonRetryable,
		}
		failure.FailureInfo = &failurepb.Failure_ServerFailureInfo{ServerFailureInfo: failureInfo}
	case *ActivityTaskError:
		failureInfo := &failurepb.ActivityTaskFailureInfo{
			ScheduledEventId: err.scheduledEventID,
			StartedEventId:   err.startedEventID,
			Identity:         err.identity,
<<<<<<< HEAD
			RetryStatus:      err.retryStatus,
=======
			ActivityType:     err.activityType,
			ActivityId:       err.activityID,
>>>>>>> 5fcbdfb8
		}
		failure.FailureInfo = &failurepb.Failure_ActivityTaskFailureInfo{ActivityTaskFailureInfo: failureInfo}
	case *ChildWorkflowExecutionError:
		failureInfo := &failurepb.ChildWorkflowExecutionFailureInfo{
			Namespace: err.namespace,
			WorkflowExecution: &commonpb.WorkflowExecution{
				WorkflowId: err.workflowID,
				RunId:      err.runID,
			},
			WorkflowType:     &commonpb.WorkflowType{Name: err.workflowType},
			InitiatedEventId: err.initiatedEventID,
			StartedEventId:   err.startedEventID,
			RetryStatus:      err.retryStatus,
		}
		failure.FailureInfo = &failurepb.Failure_ChildWorkflowExecutionFailureInfo{ChildWorkflowExecutionFailureInfo: failureInfo}
	default: // All unknown errors are considered to be retryable ApplicationFailureInfo.
		failureInfo := &failurepb.ApplicationFailureInfo{
			Type:         getErrorType(err),
			NonRetryable: false,
		}
		failure.FailureInfo = &failurepb.Failure_ApplicationFailureInfo{ApplicationFailureInfo: failureInfo}
	}

	failure.Cause = convertErrorToFailure(errors.Unwrap(err), dc)

	return failure
}

// convertFailureToError converts failure to error.
func convertFailureToError(failure *failurepb.Failure, dc DataConverter) error {
	if failure == nil {
		return nil
	}

	var err error

	if failure.GetApplicationFailureInfo() != nil {
		applicationFailureInfo := failure.GetApplicationFailureInfo()
		details := newEncodedValues(applicationFailureInfo.GetDetails(), dc)
		switch applicationFailureInfo.GetType() {
		case getErrorType(&ApplicationError{}):
			err = NewApplicationError(failure.GetMessage(), applicationFailureInfo.GetNonRetryable(), details)
		case getErrorType(&PanicError{}):
			err = newPanicError(failure.GetMessage(), failure.GetStackTrace())
		default:
			applicationErr := NewApplicationError(failure.GetMessage(), false, nil)
			applicationErr.originalType = failure.GetApplicationFailureInfo().GetType()
			err = applicationErr
		}
	} else if failure.GetCanceledFailureInfo() != nil {
		details := newEncodedValues(failure.GetCanceledFailureInfo().GetDetails(), dc)
		err = NewCanceledError(details)
	} else if failure.GetTimeoutFailureInfo() != nil {
		timeoutFailureInfo := failure.GetTimeoutFailureInfo()
		lastHeartbeatDetails := newEncodedValues(timeoutFailureInfo.GetLastHeartbeatDetails(), dc)
		err = NewTimeoutError(
			timeoutFailureInfo.GetTimeoutType(),
			convertFailureToError(failure.GetCause(), dc),
			lastHeartbeatDetails)
	} else if failure.GetTerminatedFailureInfo() != nil {
		err = newTerminatedError()
	} else if failure.GetServerFailureInfo() != nil {
		err = NewServerError(failure.GetMessage(), failure.GetServerFailureInfo().GetNonRetryable(), convertFailureToError(failure.GetCause(), dc))
	} else if failure.GetResetWorkflowFailureInfo() != nil {
		err = NewApplicationError(failure.GetMessage(), true, failure.GetResetWorkflowFailureInfo().GetLastHeartbeatDetails())
	} else if failure.GetActivityTaskFailureInfo() != nil {
		activityTaskInfoFailure := failure.GetActivityTaskFailureInfo()
		err = NewActivityTaskError(
			activityTaskInfoFailure.GetScheduledEventId(),
			activityTaskInfoFailure.GetStartedEventId(),
			activityTaskInfoFailure.GetIdentity(),
<<<<<<< HEAD
			activityTaskInfoFailure.GetRetryStatus(),
=======
			activityTaskInfoFailure.GetActivityType(),
			activityTaskInfoFailure.GetActivityId(),
>>>>>>> 5fcbdfb8
			convertFailureToError(failure.GetCause(), dc),
		)
	} else if failure.GetChildWorkflowExecutionFailureInfo() != nil {
		childWorkflowExecutionFailureInfo := failure.GetChildWorkflowExecutionFailureInfo()
		err = NewChildWorkflowExecutionError(
			childWorkflowExecutionFailureInfo.GetNamespace(),
			childWorkflowExecutionFailureInfo.GetWorkflowExecution().GetWorkflowId(),
			childWorkflowExecutionFailureInfo.GetWorkflowExecution().GetRunId(),
			childWorkflowExecutionFailureInfo.GetWorkflowType().GetName(),
			childWorkflowExecutionFailureInfo.GetInitiatedEventId(),
			childWorkflowExecutionFailureInfo.GetStartedEventId(),
			childWorkflowExecutionFailureInfo.GetRetryStatus(),
			convertFailureToError(failure.GetCause(), dc),
		)
	}

	if err == nil {
		// All unknown types are considered to be retryable ApplicationError.
		err = NewApplicationError(failure.GetMessage(), false, nil)
	}

	if fh, ok := err.(failureHolder); ok {
		fh.setFailure(failure)
	}

	return err
}<|MERGE_RESOLUTION|>--- conflicted
+++ resolved
@@ -182,12 +182,9 @@
 		scheduledEventID int64
 		startedEventID   int64
 		identity         string
-<<<<<<< HEAD
-		retryStatus      commonpb.RetryStatus
-=======
 		activityType     *commonpb.ActivityType
 		activityID       string
->>>>>>> 5fcbdfb8
+		retryStatus      commonpb.RetryStatus
 		cause            error
 	}
 
@@ -292,24 +289,18 @@
 	scheduledEventID int64,
 	startedEventID int64,
 	identity string,
-<<<<<<< HEAD
-	retryStatus commonpb.RetryStatus,
-=======
 	activityType *commonpb.ActivityType,
 	activityID string,
->>>>>>> 5fcbdfb8
+	retryStatus commonpb.RetryStatus,
 	cause error,
 ) *ActivityTaskError {
 	return &ActivityTaskError{
 		scheduledEventID: scheduledEventID,
 		startedEventID:   startedEventID,
 		identity:         identity,
-<<<<<<< HEAD
-		retryStatus:      retryStatus,
-=======
 		activityType:     activityType,
 		activityID:       activityID,
->>>>>>> 5fcbdfb8
+		retryStatus:      retryStatus,
 		cause:            cause,
 	}
 }
@@ -655,16 +646,11 @@
 		return nil
 	}
 
-<<<<<<< HEAD
-	// TODO: store original failure inside error and recreate it only if stored one is nil
-	// It will persist stack trace, source, and other fields
-=======
 	if fh, ok := err.(failureHolder); ok {
 		if fh.failure() != nil {
 			return fh.failure()
 		}
 	}
->>>>>>> 5fcbdfb8
 
 	failure := &failurepb.Failure{
 		Source:  "GoSDK",
@@ -716,12 +702,9 @@
 			ScheduledEventId: err.scheduledEventID,
 			StartedEventId:   err.startedEventID,
 			Identity:         err.identity,
-<<<<<<< HEAD
-			RetryStatus:      err.retryStatus,
-=======
 			ActivityType:     err.activityType,
 			ActivityId:       err.activityID,
->>>>>>> 5fcbdfb8
+			RetryStatus:      err.retryStatus,
 		}
 		failure.FailureInfo = &failurepb.Failure_ActivityTaskFailureInfo{ActivityTaskFailureInfo: failureInfo}
 	case *ChildWorkflowExecutionError:
@@ -793,12 +776,9 @@
 			activityTaskInfoFailure.GetScheduledEventId(),
 			activityTaskInfoFailure.GetStartedEventId(),
 			activityTaskInfoFailure.GetIdentity(),
-<<<<<<< HEAD
-			activityTaskInfoFailure.GetRetryStatus(),
-=======
 			activityTaskInfoFailure.GetActivityType(),
 			activityTaskInfoFailure.GetActivityId(),
->>>>>>> 5fcbdfb8
+			activityTaskInfoFailure.GetRetryStatus(),
 			convertFailureToError(failure.GetCause(), dc),
 		)
 	} else if failure.GetChildWorkflowExecutionFailureInfo() != nil {
