--- conflicted
+++ resolved
@@ -1055,19 +1055,12 @@
 	if err := aw.Start(); err != nil {
 		return err
 	}
-<<<<<<< HEAD
-	d := <-getKillSignal()
-	aw.logger.Info("Worker has been killed", "Signal", d.String())
-	aw.Stop()
-=======
 	select {
 	case s := <-interruptCh:
-		aw.logger.Info("Worker has been stopped.", zap.String("Signal", fmt.Sprintf("%v", s)))
+		aw.logger.Info("Worker has been stopped.", "Signal", s)
 		aw.Stop()
 	case <-aw.stopC:
 	}
-
->>>>>>> 6613129a
 	return nil
 }
 
