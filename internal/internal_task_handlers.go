--- conflicted
+++ resolved
@@ -121,7 +121,6 @@
 
 	// workflowTaskHandlerImpl is the implementation of WorkflowTaskHandler
 	workflowTaskHandlerImpl struct {
-<<<<<<< HEAD
 		namespace             string
 		metricsScope          tally.Scope
 		ppMgr                 pressurePointMgr
@@ -134,22 +133,7 @@
 		dataConverter         converter.DataConverter
 		contextPropagators    []ContextPropagator
 		tracer                opentracing.Tracer
-=======
-		namespace              string
-		metricsScope           tally.Scope
-		ppMgr                  pressurePointMgr
-		logger                 log.Logger
-		identity               string
-		enableLoggingInReplay  bool
-		disableStickyExecution bool
-		registry               *registry
-		laTunnel               *localActivityTunnel
-		workflowPanicPolicy    WorkflowPanicPolicy
-		dataConverter          converter.DataConverter
-		contextPropagators     []ContextPropagator
-		tracer                 opentracing.Tracer
 		cache                  *WorkerCache
->>>>>>> 22f2bbd4
 	}
 
 	activityProvider func(name string) activity
@@ -401,7 +385,6 @@
 func newWorkflowTaskHandler(params workerExecutionParameters, ppMgr pressurePointMgr, registry *registry) WorkflowTaskHandler {
 	ensureRequiredParams(&params)
 	return &workflowTaskHandlerImpl{
-<<<<<<< HEAD
 		namespace:             params.Namespace,
 		logger:                params.Logger,
 		ppMgr:                 ppMgr,
@@ -413,21 +396,7 @@
 		dataConverter:         params.DataConverter,
 		contextPropagators:    params.ContextPropagators,
 		tracer:                params.Tracer,
-=======
-		namespace:              params.Namespace,
-		logger:                 params.Logger,
-		ppMgr:                  ppMgr,
-		metricsScope:           params.MetricsScope,
-		identity:               params.Identity,
-		enableLoggingInReplay:  params.EnableLoggingInReplay,
-		disableStickyExecution: params.DisableStickyExecution,
-		registry:               registry,
-		workflowPanicPolicy:    params.WorkflowPanicPolicy,
-		dataConverter:          params.DataConverter,
-		contextPropagators:     params.ContextPropagators,
-		tracer:                 params.Tracer,
 		cache:                  params.cache,
->>>>>>> 22f2bbd4
 	}
 }
 
@@ -663,13 +632,8 @@
 			return
 		}
 
-<<<<<<< HEAD
 		if task.Query == nil {
-			workflowContext, _ = putWorkflowContext(runID, workflowContext)
-=======
-		if !wth.disableStickyExecution && task.Query == nil {
 			workflowContext, _ = wth.cache.putWorkflowContext(runID, workflowContext)
->>>>>>> 22f2bbd4
 		}
 		workflowContext.Lock()
 	}
